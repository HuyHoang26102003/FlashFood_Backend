import { IsEnum, IsNumber, IsOptional, IsString } from 'class-validator';

// Enum for status
export enum PromotionStatus {
  ACTIVE = 'ACTIVE',
  EXPIRED = 'EXPIRED',
  PENDING = 'PENDING',
  CANCELLED = 'CANCELLED'
}

// Enum for discount type
export enum DiscountType {
  PERCENTAGE = 'PERCENTAGE',
<<<<<<< HEAD
  FIXED = 'FIXED',
  BOGO = 'BOGO',
}

// Add BOGO details interface
interface BogoDetails {
  buy_quantity: number;
  get_quantity: number;
  max_redemptions?: number;
=======
  FIXED = 'FIXED'
>>>>>>> 19aa75ee
}

export class CreatePromotionDto {
  @IsString()
  name: string;

  @IsOptional()
  @IsString()
  description: string;

  @IsNumber()
  start_date: number;

  @IsNumber()
  end_date: number;

  @IsEnum(DiscountType) // Validates the discount_type against the DiscountType enum
  discount_type: DiscountType;

  @IsNumber()
  discount_value: number;

  @IsNumber()
  promotion_cost_price: number;

  @IsOptional()
  @IsNumber()
  minimum_order_value: number;

  @IsOptional()
  avatar?: {
    url: string;
    key: string;
  }; // Avatar object with url and key, optional

  @IsOptional()
  @IsEnum(PromotionStatus) // Validates the status against the PromotionStatus enum
  status: PromotionStatus;

  @IsOptional()
  @IsString({ each: true }) // Ensures that each item in the array is a string
  food_categories: string[];

  @IsOptional()
  bogo_details?: BogoDetails;
}<|MERGE_RESOLUTION|>--- conflicted
+++ resolved
@@ -11,7 +11,7 @@
 // Enum for discount type
 export enum DiscountType {
   PERCENTAGE = 'PERCENTAGE',
-<<<<<<< HEAD
+
   FIXED = 'FIXED',
   BOGO = 'BOGO',
 }
@@ -21,9 +21,7 @@
   buy_quantity: number;
   get_quantity: number;
   max_redemptions?: number;
-=======
-  FIXED = 'FIXED'
->>>>>>> 19aa75ee
+
 }
 
 export class CreatePromotionDto {
