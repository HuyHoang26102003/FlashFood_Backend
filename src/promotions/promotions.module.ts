import { Module } from '@nestjs/common';
import { MongooseModule } from '@nestjs/mongoose';
import { PromotionSchema } from './promotions.schema';
import { PromotionsService } from './promotions.service';
import { PromotionsController } from './promotions.controller';

@Module({
  imports: [
    MongooseModule.forFeature([{ name: 'Promotion', schema: PromotionSchema }]) // Register Promotion schema
  ],
  providers: [PromotionsService],
  controllers: [PromotionsController],
<<<<<<< HEAD
  exports: [MongooseModule, PromotionsService], // Export MongooseModule to make the Promotion model available
=======
  exports: [MongooseModule] // Export MongooseModule to make the Promotion model available
>>>>>>> 19aa75ee
})
export class PromotionsModule {}<|MERGE_RESOLUTION|>--- conflicted
+++ resolved
@@ -10,10 +10,8 @@
   ],
   providers: [PromotionsService],
   controllers: [PromotionsController],
-<<<<<<< HEAD
+
   exports: [MongooseModule, PromotionsService], // Export MongooseModule to make the Promotion model available
-=======
-  exports: [MongooseModule] // Export MongooseModule to make the Promotion model available
->>>>>>> 19aa75ee
+
 })
 export class PromotionsModule {}